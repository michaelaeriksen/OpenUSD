# Change Log

<<<<<<< HEAD
=======
## [18.09] - 2018-08-07

This release includes several major new features and changes, including:
  - .usdz file format for packaging assets into a single file
  - Introduction of UsdPreviewSurface
  - Switch to calendar-based versioning scheme for USD libraries

### Added
- Build:
  - build_usd.py can be given custom arguments for building libraries via the
    `--build-args` option.
  - Option to disable building usdview by specifying `PXR_BUILD_USDVIEW=OFF` 
    when running cmake or `--no-usdview` when running build_usd.py.
  - Allow specifying `Boost_USE_STATIC_LIBS` to cmake on Windows. Note that 
    static boost libraries may lead to issues with Python bindings. (Issue #407)

- USD:
  - ArAsset and ArResolver::OpenAsset interfaces allowing resolvers to control
    how data for a given asset is accessed.
  - "Package" asset and layer concepts to Ar and Sdf, including 
    "package-relative" asset path syntax for addressing assets within packages.
  - sdffilter utility for inspecting and summarizing the contents of a layer.
  - .usdz file format. This format allows multiple assets (including layers, 
    textures, etc.) to be packaged into a single file that can be consumed by
    USD without being unpacked to disk. These files can be created via the 
    "usdzip" command-line utility or via APIs like UsdZipFileWriter and 
    UsdUtilsCreateNewUsdzPackage.
  - UsdStage::GetObjectAtPath for retrieving a generic UsdObject. (PR #390)
  - UsdCollectionAPI can represent collections that include all paths or exclude
    some paths but include all others via the new "includeRoot" attribute.
  - Support for "sourceAsset" and "sourceCode" implementation sources in 
    UsdShadeShader.
  - Ndr and Sdr libraries that provide a registry for shader definitions that 
    can be extended via plugins.
  - sdrOsl plugin for populating shader definition registry from OSL 1.8.12. 
    OSL support must be enabled by specifying `PXR_ENABLE_OSL_SUPPORT=TRUE` 
    when running cmake.
  - usdMtlx plugin containing USD file format and shader definition registry 
    plugins based on MaterialX 1.36.0. MaterialX support must be enabled by
    specifying `PXR_BUILD_MATERIALX_PLUGIN=TRUE` when running cmake.
  - Initial UsdSkel schema for blend shapes, which are not yet factored into
    computed deformation.

- Imaging:
  - Per-prim adaptive refinement enabled via materials in hdSt.
  - Preliminary AOV support in Hydra with sample implementation in Embree 
    plugin.
  - HdRenderThread utility class to enable render delegates to render in 
    background threads. The Embree plugin uses this class as an example.
  - Support for scene-authored normals on meshes.

- UsdImaging:
  - Light linking support.
  - Initial support for USD material preview nodes. For more details, see:
    http://graphics.pixar.com/usd/docs/UsdPreviewSurface-Proposal.html 

    Currently unimplemented features include:
    - Support for automatically computed tangents when normal mapping. Primvars
      must be supplied.
    - Handling for ior (index or refraction).

- Alembic plugin:
  - Support for TextureCoordinate role and value types.

- Maya plugin:
  - Initial support for exporting .usdz files.
  - Support for importing and exporting volume and displacement in "pxrRis"
    shading mode.
  - pxrUsdPointBasedDeformerNode - an animation cache deformer that allows users
    to pose a Maya mesh based on a UsdGeomPointBased prim.
  - Option to apply Euler filtering to transforms during export. (PR #299)
  - Option to filter out certain Maya node types during export. (PR #475)

- Katana plugin:
  - Support for TextureCoordinate role and value types.
  - Support for importing inherit paths metadata as a info.usd group attribute
  - "additionalLocations" parameter to PxrUsdInVariantSelect
  - "asArchive" option to PxrUsdIn. When enabled, a "usd archive" location will 
    be created rather than loading the USD data directly. This is intended for 
    passing along to renderers which support reading USD natively.
  - PxrUsdIn supports a "sharedLooksCacheKey" attribute to permit sharing cached
    USD shading information across multiple references/instances which are known
    to be identical from a pipeline standpoint.

- Houdini plugin:
  - Support import of Scope prims.

### Changed
- Build:
  - USD resource files are now installed into <prefix>/lib/usd instead of
    <prefix>/share/usd/plugins to bring them closer to the installed libraries.
  - OpenGL dependency in imaging is now optional and may be disabled by 
    specifying `PXR_ENABLE_GL_SUPPORT=FALSE` when running cmake. This will 
    disable all GL-based functionality, including usdview.
  - OpenImageIO dependency imaging is now optional and is disabled by default. 
    Support must be enabled by specifying `PXR_BUILD_OPENIMAGEIO_PLUGIN=TRUE`
    when running CMake or `--openimageio` when running build_usd.py.
  - build_usd.py on Windows will now use powershell to download dependencies
    if it's available to avoid TLS 1.2 issues. (Issue #449)
  - build_usd.py now directs users to install PySide2 via pip on MacOS.

- USD:
  - Numerous fixes and cleanup changes throughout to improve performance, 
    convert code to more modern patterns, and remove unneeded uses of boost.
  - ArGetResolver no longer returns an instance of the ArResolver subclass used
    for asset resolution. Clients can use ArGetUnderlyingResolver in the special
    cases where access to the exact subclass is necessary.
  - ArResolver context and scoped cache functions are now public and have been
    renamed to match convention. Resolvers that override these functions will 
    need to be updated.
  - ArDefaultResolver default context for an asset now includes the directory
    of the asset in its search path.
  - Optimizations to prim change processing in UsdStage. In one example, 
    processing time for adding new prims decreased ~50%.
  - New .usdc files now default to version 0.7.0, which includes compression
    features introduced in earlier releases. These files cannot be read in USD
    releases prior to v0.8.4. Users can revert to writing older versions by
    setting the environment variable `USD_WRITE_NEW_USDC_FILES_AS_VERSION`
    to an older version.
  - Several changes to provide cleaner and more detailed runtime error messages.
  - Better support for generating code for properties of multiple-apply API
    schemas in usdGenSchema.
  - Schema types are now specified using the UsdSchemaType enum instead of 
    individual flags.
  - "expansionRule" attribute for UsdCollectionAPI is now optional; collections
    are created simply by calling UsdCollectionAPI::ApplyCollection.
  - UsdGeomBBoxCache's bounds computation now includes all defined prims,
    including those with no type specified.
  - UsdRiMaterialAPI now writes standardized "ri:surface" output by default 
    instead of deprecated "ri:bxdf".
  - UsdRiStatementsAPI now writes ri attributes as primvars by default.
  - Renamed UsdSkelPackedJointAnimation schema to UsdSkelAnimation
  - Renamed UsdSkelBakingSkinningLBS function to UsdSkelBakeSkinning
  - Numerous additional fixes and changes to UsdSkel schemas and APIs.

- Imaging:
  - Several API cleanup changes in HdSprim/HdBprim/HdRprim.
  - HdRenderDelegate::CanComputeMaterialNetworks has been replaced by
    GetMaterialBindingPurpose, which has a default value of "preview".
  - Improved handling of fallback texturing behavior when texture inputs are
    missing from a material.
  - .png, .jpg, .bmp, .tga, and .hdr images are now handled by a built-in
    image reader based on stb_image.
  - Texture loading is deferred until needed.
  - Truncate mesh vertex primvar data to expected length if larger than expected.
  - Improved ptex rect packing performance. In one large test case, processing
    time decreased from ~600s to ~40s.

- UsdImaging:
  - Avoid loading custom shaders and textures when the "Enable Hardware Shading"
    option is disabled in usdview.
  - Default values for wrapS/wrapT match the proposed value in the preview
    material spec. Also adds support for mirrored wrapS/wrapT.
  - Scene lights are now enabled by default. This can be disabled by setting
    the environment variable `USDIMAGING_ENABLE_SCENE_LIGHTS` to 0.
  - UsdShadeMaterialAPI is now used instead of UsdRi to look up material 
    networks.

- Alembic plugin:
  - Alembic writer now prefers writing to the "st" attribute instead of "uv". 
    (PR #463)

- Maya plugin:
  - MAYA_SCRIPT_PATH and XBMLANGPATH environment variable settings have changed
    due to new resource file install location documented above. Refer to Maya
    plugin documentation for new values.
  - Large refactoring and cleanup of usdMaya. USD importers and exporters for
    built-in Maya nodes have been moved to pxrUsdTranslators plugin.
  - Proxy shape now redraws in response to changes on UsdStage.
  - Diagnostic messages are now batched together for better reporting behavior
    and to prevent log spewage.
  - Improved primvar export. (PR #330)
  - Camera shake now applied to USD cameras on export. (PR #366)

### Deprecated
- USD:
  - UsdSkelPackedJointAnimation schema in favor of UsdSkelAnimation
  - Specialized RIS and RSL shader schemas in UsdRi (e.g. UsdRisPattern and 
    UsdRisBxdf) in favor of generic UsdShadeShader prims.

### Removed
- Build:
  - boost::regex dependency.

- USD:
  - ArResolver::CreateDefaultContextForDirectory to better accommodate asset
    systems that are not file-system based.
  - SdfExtractExternalReferences. UsdUtilsExtractExternalReferences can be used
    as an alternative.
  - UsdLuxLinkingAPI, in favor of UsdCollectionAPI to represent light linking.

### Fixed
- Build:
  - Fixed issues with using Visual Studio 2017 in build_usd.py.
  - Issue preventing use of NMake generator on Windows. (PR #519)
  - Several fixes for static library builds.

- USD:
  - Bug where SdfLayer::GetDisplayName would return an empty string for 
    anonymous layers if the tag contained a ":". (PR #440)
  - Bug where SdfLayer::UpdateExternalReferences would not handle variants and 
    payloads correctly.
  - Incorrect load state handling in UsdStage for payloads introduced across 
    sub-root references, inherits, and specializes arcs.
  - Incorrect value clip time mapping during value resolution on UsdStage.
  - Change processing bug when adding a new inert prim spec.
  - Load/unload change processing bug with nested instances on UsdStage.
  - Crash when opening a UsdStage with a UsdStagePopulationMask containing 
    instance prims. (Issue #497)
  - Test failures when USD_EDITOR environment variable is set. (Issue #505)
  - Bug where non-constant primvars were inherited down namespace in
    UsdGeomPrimvarsAPI.

- Imaging:
  - Triangulation/quadrangulation of face varying for refined meshes.
  - Several selection and picking issues.

- UsdImaging:
  - Material binding to instanced prims.
  - Change processing for UsdShadeShader prims beneath UsdShadeMaterial prims.

- Alembic plugin:
  - Texture coordinate indices are now preserved. (PR #520)

- Katana plugin:
  - Several asset resolution fixes. (Issue #535)
  - Bug preventing correct inheritance of motion sample times overrides as
    authored by PxrUsdInDefaultMotionSamples and PxrUsdInMotionOverrides in
    Katana plugin.

- Houdini plugin:
  - Fixed several display and update issues with treeview panel.
  - Fixed bug in batched loading of masked prims.

>>>>>>> d43a8175
## [0.8.5a] - 2018-05-21

### Fixed
- Fixed broken URL in build_usd.py for downloading libtiff. (Issue #498)

## [0.8.5] - 2018-05-07

### Added
- New 'trace' library providing performance profiling functionality.
- API to Ar for resolver implementations that wrap around other resolvers.
- TextureCoordinate role and TexCoord{2,3}{h,f,d}{Array} value types to Sdf 
  to indicate attributes that represent UV(W) texture coordinates.
- UsdUtilsSparseValueWriter and UsdUtilsSparseAttrValueWriter utility classes
  for authoring attribute values sparsely.
- UsdGeomPrimvar::GetIndicesAttr API for indexed primvars.
- UsdGeomPrimvarsAPI schema for accessing primvars, including primvar
  values inherited down namespace. This is intended as an eventual replacement 
  for the primvar API on UsdGeomImageable.
- API to UsdShadeMaterial to support render context-specific terminal outputs 
  and core support for three universal render context outputs: surface, 
  displacement, and volume.
- Time-sampling support for UsdGeomPointInstancer via new methods for
  computing extents and instance transforms at multiple times.
- Finalize method for sprims and bprims in Hydra.
- Time-sampling support in Hydra for geometry instancing.
- Maya plugin users can specify if colors coming from Maya are linear via the
  `PIXMAYA_LINEAR_COLORS` environment variable.
- Support for import/export with new TextureCoordinate role in Maya plugin.
- Support for cards drawMode in USD reference assembly in Maya plugin.
- Support for LiveSurface with proxy shapes in Maya plugin.
- Support for importing UsdSkel schemas and exporting locators and
  particles in Maya plugin.
- Option for placing exported data in parent scope in Maya plugin.
- Initial support for session layer metadata in PxrUsdIn in Katana plugin.
- Support for reading in UsdLuxCylinderLight schemas in Katana plugin.
- Gusd Python bindings for Houdini plugin.

### Changed
- USD now requires TBB version 4.4 Update 6 or later.
- Removed GLUT dependency for libtiff in build_usd.py. (Issue #402)
- build_usd.py will now use cURL to download dependencies if it's
  installed in the user's PATH. This can help avoid TLS v1.2 errors
  when downloading from certain sites. (Issue #449)
- Numerous documentation additions and fixes throughout the codebase.
- Improved performance of SdfCopySpec and UsdUtils stitching API; one test
  case showed a 35% speed improvement, from 160s to 118s.
- SdfLayer now uses the resolved path provided by Ar for a given identifier
  to determine the layer file format. (Issue #144)
- Simplified API for setting layer data in SdfFileFormat subclasses.
- Adding or removing invalid sublayers now results in composition errors.
- UsdStage::CreateNew and CreateInMemory now accept an InitialLoadSet argument.
  This controls whether new payloads are loaded automatically. (Issue #267)
- UsdStage::ExpandPopulationMask now considers attribute connections.
- UsdStage::Flatten now authors anchored asset paths in flattened results.
- UsdTraverseInstanceProxies() now includes instance proxy prims that pass the
  default predicate instead of all prims.
- .usdc files now support zero-copy array access, which can significantly
  improve performance. This feature is supported by all .usdc file
  versions, but may not be activated for certain files depending on their
  data alignment. In these cases, users can simply re-export the file 
  to activate zero-copy access.

  Users can set the environment variable `USDC_ENABLE_ZERO_COPY_ARRAYS` to 0 
  to disable this feature. Users can also track cases where array data is 
  copied due to modifications by setting the environment variable
  `VT_LOG_STACK_ON_ARRAY_DETACH_COPY` to 1.
- Other performance improvements in UsdStage composition.
- API schemas are now classified as either "applied" or "non-applied". See
  "Generating New Schema Classes" tutorial for more information. 
- Behavior of UsdUtils stitching API can now be customized via callbacks.
- UsdShadeMaterialBindingAPI now issues a warning when computing resolved
  material bindings if prims with old "look:binding" relationships are found.
  This can be disabled by setting the environment variable 
  `USD_SHADE_WARN_ON_LOOK_BINDING` to 0.
- UsdRiMaterialAPI now supports writing ri:surface outputs. ri:bxdf outputs are
  still written by default, but this can be disabled by setting the environment
  variable `USD_RI_WRITE_BXDF_OUTPUT` to 0.
- UsdRiStatementsAPI now supports encoding ri attibutes as primvars. This is
  disabled by default but can be enabled by setting the environment variable 
  `USDRI_STATEMENTS_WRITE_NEW_ATTR_ENCODING` to 1.
- Additions and improvements to UsdLux and UsdSkel schemas.
- Hydra backends that consume full network materials now receive all primvars
  for all rprims, not just those with bound materials.
- Several improvements to primvar handling and picking infrastructure in Hydra.
- Several performance improvements in Hydra, especially for material bindings
  and scenes with heavy nesting of instances.
- Ongoing work on Hydra compute framework.
- Conformed Hydra API to use "Primvar" instead of "PrimVar".
- HdMaterialNetwork is now emitted in topological order.
- Redundant animation data is no longer written during Maya export.
- Katana plugin now allows parent scope names for materials other than "Looks".
  This can be enabled by setting the `USD_KATANA_ALLOW_CUSTOM_MATERIAL_SCOPES`
  environment variable to 1.
- Refactor material loading in Katana plugin so that material locations aren't 
  computed all at once and site ops can run on each location individually.
- Improved construction of material terminal outputs in Katana plugin.
- Caching improvements in Houdini plugin to share USD stages between loaded
  primitives when possible.
- Improved error handling and reporting in Houdini plugin.
- USD stage masking in Houdini plugin can now be disabled via 
  `GUSD_STAGEMASK_ENABLE` environment variable.
- Improved performance when opening USD stages which don't use "component" kind
  in their model hierarchy.
- Object-level transforms are now written at a higher-level scope than leaf
  primitives if possible in Houdini plugin.

### Deprecated
- UsdGeomFaceSetAPI in favor of UsdGeomSubset.
- UsdGeomCollectionAPI in favor of UsdCollectionAPI.

### Removed
- tracelite library, which has been replaced with the trace library.
- Conversions for Python's datetime and dependency on boost::date_time.
- Several unused classes and functions.
- usdHydra schemas. This functionality is being replaced with by a registry
  of shaders in a future release.
- API for ri:bxdf output on UsdRiMaterialAPI schema. ri:bxdf sources will still
  be returned by UsdRiMaterialAPI::GetSurface for backwards compatibility.

### Fixed
- Build errors when using ninja.
- Error when extracting boost on Windows in build_usd.py. (Issue #308)
- The build now prefers Alembic library specified at cmake time over any
  Alembic library found in PATH. (Issue #409)
- Several compile-time warnings on clang and other compilers.
- Bug where list-op valued metadata was not emitted by UsdStage::Flatten.
- Missing notifications for master prims affected by metadata/property changes.
- Crash in UsdCollectionAPI::ApplyCollection when given an invalid collection 
  name. (Issue #425)
- Change processing for changes to drawMode property in imaging.
- Numerous fixes to cards draw mode.
- Change processing bug when removing nested point instancers.
- Crashes in pxOsd due to incorrect authored crease data.
- Bug where usdview would not redraw after switching renderer.
- Crash in Alembic plugin when reading files with object names beginning 
  with numerals.
- Change processing bug when reloading an Alembic layer. (Issue #429)
- Several crash bugs in Maya plugin.
- Material export bug in Maya plugin where the surface terminal was not
  being exported under the "ri" render context. This fix requires re-exporting
  any material networks exported from Maya using version 0.8.4.
- Prevent overwriting instance sources that resolve to the same master name
  in Katana plugin.
- Path resolution issue in Houdini plugin.
- Miscellaneous bug fixes in Houdini plugin.

## [0.8.4] - 2018-03-05

### Added
- The PXR_PLUGINPATH_NAME environment variable name may be changed by
  specifying `PXR_OVERRIDE_PLUGINPATH_NAME=<name>` when running cmake.
- Example sendmail plugin for usdview, located at
  extras/usd/examples/usdviewPlugins/sendMail.py
- ArDefaultResolverContext, a context object for the ArDefaultResolver asset
  resolution implementation that allows additional search paths to be used
  during asset resolution.
- Users can now query the UsdNotice::ObjectsChanged notice for the changed
  scene description fields that affected the reported objects.
- UsdAPISchemaBase base class for all API schemas.
- All UsdGeomBoundable schemas in usdGeom now have functions for computing
  extents. These functions are also used when calling the general 
  UsdGeomBoundable::ComputeExtentFromPlugins method.
- UsdLuxCylinderLight schema.
- Significant additions to edge and point selection and highlighting 
  capabilities in Hydra.
- Initial support for UsdSkel bones in usdImaging.
- Initial support for exporting joints and skin clusters using the UsdSkel
  schema in the Maya plugin.
- Documentation for third party plugin code is now included in the
  doxygen build.

### Changed
- build_usd.py no longer checks for pyside-uic or boost::python if Python
  support is disabled, and no longer builds OpenImageIO's Python bindings.
- Updated moduleDeps.cpp files to only register direct library dependencies.
  This makes it easier for users to generate their own file for custom schemas.
- ArDefaultResolver now allows search paths like "Dir/File.usd" to be anchored 
  to other paths via AnchorRelativePath. During composition, these asset paths 
  will be resolved relative to the layer where they were authored before
  falling back to the previous search path behavior.
- Updates to VtArray and .usdc code in preparation for zero-copy functionality.
- Inherit and specializes arcs to non-existent prims are no longer considered
  composition errors.
- Apply method on API schemas have been moved to UsdAPISchemaBase and now
  require a UsdPrim. Also improved documentation.
- Property queries on UsdPrim now accept a predicate for filtering results.
- UsdPrim::HasAPI now accepts an instance name argument to query if a prim has
  a particular instance of a multiple-apply API schema has been applied.
- Adding or removing an inert prim spec no longer causes affected prims to
  be resynced. These prims are now reported as "changed info only" in the
  corresponding UsdNotice::ObjectsChanged notice.
- UsdNotice::ObjectsChanged::GetResyncedPaths and GetChangedInfoOnlyPaths now
  return a custom range object instead of a SdfPathVector.
- Performance optimizations for querying properties on UsdPrim.
- Replaced UsdCollectionAPI::AddPrim/RemovePrim with IncludePath/ExcludePath.
- UsdGeomBoundable::ComputeExtentFromPlugins now accepts an optional 
  transform matrix, which may be used to provide more accurate bounds.
- UsdGeomBBoxCache now computes extents for all UsdGeomBoundable schemas.
- Performance optimizations in UsdShadeMaterialBindingAPI.
- Numerous changes and fixes to UsdSkel schemas.
- Significantly improved curve rendering in Hydra.
- Many improvements towards the goal of getting modern UsdShade materials
  through Hydra to various kinds of backends.
- Performance improvements to hydra gather phase via multi-threading and other
  optimizations.
- Changed complexity options in usdview to prevent users from inadvertently
  bumping the complexity value too high and hanging the application.
- Several tweaks and improvements to usdview UI.
- Refactored Maya/Hydra batch renderer to improve performance for imaging USD
  proxy shape nodes.

### Removed
- UsdShadeLook schema. This has been replaced by UsdShadeMaterial.
  Material bindings authored using the "look:binding" relationship are no
  longer respected.

### Fixed
- Various typo and compiler warning fixes throughout the codebase.
- Fixed bug where build_usd.py would not use the CMake generator specified at
  the command line.
- Fixed crash in Apply method on API schemas. 
- Fixed several bugs in UsdShadeMaterialBindingAPI::ComputeBoundMaterial.
- Changing the population mask for a UsdStage now correctly releases resources
  used by objects that have been excluded from the stage.
- Fixed quadrangulation bug in Hydra with handling topology with degenerate or 
  hole faces.
- Fixed patch param refinement for Loop meshes.
- Several fixes to the nascent Hydra lights pipeline.
- Fixed bug in the usdExport AlembicChaser in the Maya plugin where primvars 
  that match the primvarprefix do not get exported. They are now exported with 
  constant interpolation, and using _AbcGeomScope is no longer required.
- Fixed bug in Katana plugin where infinite recursion would occur in pxrUsdIn
  when sources were outside the scope of the point instancer. (Issue #286)

## [0.8.3] - 2018-02-05

### Added
- Compression in .usdc files for integer arrays and scalar floating point 
  arrays. The latter are compressed if the values are all integers or there 
  are a small number of unique values. In the example Kitchen Set asset on 
  the USD website, the total size of the geometry layers decreased by ~46%, 
  from 25 MB to 14 MB.

  .usdc files with this new compression enabled are marked as version 0.6.0
  and are not readable by earlier releases. These files are not written by
  default; this may be enabled by setting the environment variable 
  `USD_WRITE_NEW_USDC_FILES_AS_VERSION` to "0.6.0".
- Ability to record and query API schemas that have been applied to a prim
  via new Apply method on API schema classes, UsdPrim::GetAppliedSchemas and
  UsdPrim::HasAPI. Custom API schemas should be updated with these new
  methods by re-running usdGenSchema.
- GetUnionedTimeSamples and GetUnionedTimeSamplesInInterval functions for
  UsdAttribute and UsdAttributeQuery.
- Ability to offset time for active value clips when using template clip 
  metadata via "templateActiveOffset" entry.
- UsdUtilsGetDirtyLayers for retrieving dirty layers used by a UsdStage.
- GetTimeSamplesInInterval functions for UsdGeomXformOp, UsdGeomXformable 
  and UsdGeomXformable::XformQuery.
- UsdShadeMaterialBindingAPI, which provides an interface for binding 
  materials to prims or collections of prims and computing the final bound
  material for a prim via "material resolution".
- Numerous features and documentation for UsdSkel schema.
- "Save Flattened As" functionality in usdview.
- Plugin mechanism in usdview that allows users to add custom commands 
  and menus. See new tutorial for more details.
- Partial support for RenderMan for Maya lights in the Maya plugin.
- PxrUsdIn.BootstrapMaterialGroup op in Katana plugin for more robustly reading 
  a Looks scope from a .usd file

### Changed
- Build now supports versioned OpenEXR and IlmBase shared libraries. (Issue #71)
- Layer identifiers may now include '?' characters. (Issue #289)
- UsdStage preserves payload load state when processing instancing changes.
- UsdListPosition enum values now specify the "append" or "prepend" list as 
  well as a position to provide users with finer-grained control.
- The various Add... methods in Usd that take a UsdListPosition argument
  now author entries to the back of the "prepend" list by default if no
  "explicit" list exists. The old behavior of authoring to the (now 
  deprecated) "added" list can be restored by setting the environment
  variable `USD_AUTHOR_OLD_STYLE_ADD` to 1.
- Standard schema conventions are more strictly-enforced in usdGenSchema.
- UsdCollectionAPI::AddCollection has been renamed ApplyCollection.
- Enabled authoring of new UsdShade encoding by default. Authoring the old
  (now deprecated) encoding can be restored by setting the environment variable 
  `USD_SHADE_WRITE_NEW_ENCODING` to 0.
- The "joints" relationship on the UsdSkelSkeleton, UsdSkelPackedJointAnimation,
  and UsdSkelBinding API schemas is now a token array-valued attribute.
- UsdRiStatements API schema has been renamed to UsdRiStatementsAPI.
- sdfdump utility now shows all specs in a layer, even if they have no fields.
- Various improvements to Hydra reprs and geometry processing.
- More improvements to Hydra's handling of invalid data.
- Ongoing work to prepare Hydra to fully consume UsdShade schemas.
- Refactored GL dependency out of Hd library.
- Built-in variables in usdview interpreter are now accessed through a separate
  usdviewApi object to avoid name collisions.
- Performance improvements in Maya plugin when in Viewport 2.0.
- Inclusion of info.usd.opArgs in Katana plugin is now parameterized; it will
  be authored to the location where a "setOpArgsToInfo" attribute exists and is
  set to 1.

### Deprecated
- The "added" list for list ops in scene description is deprecated in favor 
  of the "prepend" and "append" lists.

### Removed
- GfCamera::ZUp and GfCamera::YUp.
- UsdSkelJoint schema.

### Fixed
- build_usd.py ensures OpenImageIO build does not pick up OpenEXR from other 
  locations, which could have led to runtime errors. (Issue #315, Issue #325)
- Headers are now installed properly for monolithic builds. (Issue #277)
- Original install location will no longer be searched for plugins after
  relocating builds. (Issue #363)
- Fixed thread-safety issue where plugins with the same name but in different
  locations could be loaded twice. (Issue #358)
- Fixed bug where layers that were muted via SdfLayer::AddToMutedLayers before
  they were first opened could not be unmuted.
- Fixed bug in usdGenSchema where changing an existing property's type in a 
  schema would not be reflected in the generated code.
- Fixed bug where a large (> 1460) number of variants in a .usda file would
  cause a "memory exhausted" error when parsing that file.
- Fixed broken pread mode for .usdc files.
- Fixed bug that caused UsdStage::CreateNew to crash on Windows. (Issue #364)
- Fixed bug when using a UsdStagePopulationMask with prims beneath instances. 
  (Issue #312)
- Fixed bug where setting float-valued attributes to +inf in Python would fail.
- UsdAttribute::GetTimeSamplesInInterval now properly accounts for layer 
  offsets. (Issue #352)
- Internal references or empty asset paths no longer cause errors in 
  UsdUtilsFlattenLayerStack.
- Fixed bug where UsdGeomPrimvar::GetTimeSamples would miss time samples for
  indexed primvars.
- Disabled tiny prim culling in Hydra by default. It can be re-enabled by
  setting the environment variable `HD_ENABLE_TINY_PRIM_CULLING` to 1.
  (Issue #314)
- Fixed issues with using non-file-backed asset paths in various utilities
  and Maya and Katana plugins.
- Houdini plugin explicitly links against required libraries to avoid runtime
  errors with Houdini 16.5.
- Fixed several bugs with point instancing support in Houdini plugin.

## [0.8.2] - 2017-12-01

Release 0.8.2 increments the file format version for .usdc files. New .usdc
files created in this release will not be readable by earlier releases. See
below for more details.

### Added
- SdfCopySpec for copying scene description specs in layers.
- Usd.GetVersion() for retrieving USD version in Python (Issue #306)
- UsdProperty::FlattenTo for copying a UsdProperty's resolved metadata/values.
- IsTyped and IsConcrete schema queries on UsdSchemaRegistry and UsdSchemaBase. 
- UsdCollectionAPI schema for representing collections of objects. This schema
  is more expressive than UsdGeomCollectionAPI and can represent large numbers
  of objects compactly.
- Utility functions in UsdUtils for determining compact representations of
  objects for UsdCollectionAPI.
- UsdUtilsCoalescingDiagnosticDelegate, a Tf diagnostic delegate that provides
  condensed output for diagnostic messages.
- UsdUtilsFlattenLayerStack for flattening a UsdStage's layer stack into a
  single layer, as well as a --flattenLayerStack option to usdcat.
- Support for named clip sets for clip stitching API in UsdUtils.
- Schema for cards rendering in UsdGeomModelAPI and imaging support. This
  provides a lightweight way to collapse model hierarchies into simple
  geometry for visualization of large scenes.
- Ability to encode familyType on owners of families of UsdGeomSubsets.
- Size properties for UsdLuxDiskLight, UsdLuxSphereLight, and UsdLuxRectLight. 
  (Issue #290)
- Support for computing bounding boxes for UsdGeomPointInstancer instances 
  using UsdGeomBBoxCache.
- Support for residual GPU computations in Hydra.
- Sheer display mode in Hydra, a 'see-through' display mode akin to the
  mesh being covered in a sheer mesh fabric instead of its regular surface.
  Implemented as a regular grid stipple pattern of the surface at 20% opacity.
- Testing framework for usdview.
- PxrUsdMayaXformStack for representing transform stacks in the Maya plugin.
- Support for exporting Maya instancers to UsdGeomPointInstancers in the Maya
  plugin.
- Support for exporting groups of objects with the same material binding as
  collections encoded with UsdCollectionAPI in the Maya plugin.
- Support for vec4 primvars in the Katana plugin.
- Support for point instancers with varying topology that don't have authored 
  velocities in the Katana plugin.
- Support for importing collections encoded with new UsdCollectionAPI schema
  in the Katana plugin.
- Support for overriding data on a subset of point instancer instances in
  the Houdini plugin.

### Changed
- Build system now checks that the compiler being used supports 64-bit builds. 
- Tf diagnostic warnings and status messages issued in secondary threads are
  no longer printed to the terminal.
- Multiple delegates may now be registered with the Tf diagnostic system.
- SdfLayer::RemoveInertSceneDescription removes inert overs in variants.
- When saving a new .usdc file over an existing file, data is first saved to a 
  temporary file then renamed to the destination file. This provides some 
  protection for other processes that were reading the old file.
- Compression for structural sections in .usdc files is now enabled by default.
  New .usdc files will be marked as version 0.4.0 instead of 0.3.0 to 
  accommodate a bug fix described below. This means that any new .usdc files 
  created in this release will not be readable by previous USD releases.

  Users can disable the compression functionality by setting the environment
  variable `USD_WRITE_NEW_USDC_FILES_AS_VERSION` to "0.0.1". This will ensure 
  new .usdc files will be readable in older releases.

- UsdStage now uses the composed layer offset instead of its inverse when
  mapping times in layers to the stage. For example, to shift the time samples
  in a referenced layer stack forward by 10, users previously authored an
  offset of -10. Under the new behavior, users need to author an offset of 10
  instead. 

  Users can revert to the old behavior by setting the environment variable
  `USD_USE_INVERSE_LAYER_OFFSET` to 1. This will be deprecated in a future 
  release.

- UsdStage now allows a prim to be loaded without loading its descendants via
  a new UsdLoadPolicy argument supplied to UsdStage::Load and LoadAndUnload.
- UsdInherits, UsdSpecializes, and UsdReferences now map non-root prim paths
  to the namespace of the edit target.
- UsdAttribute::GetTimeSamplesInInterval now supports open/finite end points.
- UsdClipsAPI now authors the dictionary-style clips metadata introduced in
  release 0.7.6 by default.
- Schemas may now define fallback values for the majority of metadata fields,
  including custom metadata fields.
- Schemas may now have more than 256 tokens defined.
- usdedit now checks `USD_EDITOR` environment variable first when determining
  which editor to use.
- Ongoing refactoring to move code from hd to hdSt in preparation for material
  support in Hydra and use of Hydra in other renderer backends.
- Several performance optimizations in Hydra and UsdImaging.
- usdview now uses a new JSON-based format for its settings file. Settings
  files from older releases will be ignored.
- Several changes to provide better support for Viewport 2.0 in Maya plugin.
- Enum attributes in Maya now have their integer values exported to USD 
  instead of their descriptive names.
- Improved attribute transfer on USD Unpack node in Houdini plugin.
- usdvisible and usdactive attributes in Houdini plugin are now integers
  instead of strings.
- Several changes to Houdini plugin for compatibility with Houdini 16.5
  and improved HDK usage.

### Deprecated
- UsdGeomCollectionAPI, in favor of new UsdCollectionAPI.

### Removed
- TfDiagnosticNotice. The Tf diagnostic system no longer emits notices; 
  consumers relying on these notices should use diagnostic delegates instead.
- UsdGeomPointInstancer prototypeDrawMode attribute. Consumers should use
  the new drawMode attributes on UsdGeomModelAPI instead.

### Fixed
- Issue where users were forced to define certain preprocessor macros in 
  order to build code against USD. In particular, an issue introduced in 0.8.1
  caused users who did not #define PXR_ENABLE_PYTHON_SUPPORT to run into odd
  errors at runtime. (Issue #304)
- Bug that caused invalid .usdc files to be written. This affected all files
  with version 0.3.0; however, this file version was not enabled by default in
  release 0.8.1 and would only affect users who had explicitly enabled the
  new version via the `USD_WRITE_NEW_USDC_FILES_AS_VERSION` environment setting.
- Precision loss when writing time sample times to .usda files.
- Performance issue in UsdStage where memory would still be consumed by 
  child prims after their parent prim had been deactivated.
- Bug that caused UsdStage::ExpandPopulationMask to add invalid paths.
- Bug that caused UsdObject::GetMetadata to not fill in resolved paths for
  asset-valued metadata.
- Bug where layer offsets were incorrectly applied when authoring time samples.
- Bug in UsdUtilsStageCache that led to crashes during static destruction.
- Unpickable objects now act as occluders during picking in Hydra.
- Bug that caused usdview to stop drawing after "Reopen Stage" or "Open Stage".
- Bug that caused usdview to not play all frames if the step size was changed.
  (Issue #321)
- Several performance and UI issues in usdview.
- Crash in Maya plugin with nested assemblies and variant set selections.
  (Issue #288)
- Bug in Maya plugin where exporting over a previously-imported layer failed.
- Bug in Maya plugin that caused lights to flip between directional and 
  non-directional in legacy viewport.
- Various issues that prevented UsdKatana Python module from being imported.
  (Issue #323)
- Material bindings above point instancer prototypes are now preserved in 
  the Katana plugin.
- Reworked how USD masters/sources are built in the Katana plugin so 
  that material bindings use the correct Katana paths.
- Hang in Houdini plugin when importing from variant paths. (Issue #309)

## [0.8.1] - 2017-10-02

### Added
- "append" and "prepend" operations for SdfListOp-valued fields.
  Scene description layers that contain these new operations will not be
  readable by earlier USD releases.
- `--validate` argument to sdfdump for checking file validity.
- Support for sub-root references and payloads.
- Ability to specify amount of data to prefetch when reading a .usdc
  file via the `USDC_MMAP_PREFETCH_KB` environment variable.
- Debugging output that shows memory mapping information for .usdc files.
  This can be enabled via the `USDC_DUMP_PAGE_MAPS` environment variable.
- UsdGeomMotionAPI schema.
- UsdGeomSubset schema for representing a subset of a geometric prim.
- Hydra GL support for displacement shaders
- Initial experimental support for PySide2 in usdview. By default, the 
  build will search for PySide, then PySide2. Alternatively, users may specify 
  `PYSIDE_USE_PYSIDE2=TRUE` to CMake to force the use of PySide2.
- Ability to view connections and relationship targets in usdview.
- Support for camera clipping range in Alembic plugin.
- Support for array attributes with "RfM Shaders" shading mode in Maya exporter.
- Support for angularVelocities attribute on point instancers in Katana plugin.
- Filtered view and improved selection to Tree View panel in Houdini plugin.
- Support for prototype offsets in point instancer exports in Houdini plugin.

### Changed
- Made Python dependency optional. Python support is enabled by default but
  may be disabled by specifying `PXR_ENABLE_PYTHON_SUPPORT=FALSE` to CMake
  or `--no-python` to build_usd.py.
- build_usd.py now requires that users install PyOpenGL manually. (Issue #264)
- Replaced addedOrExplicitItems attribute on Sdf.*ListOp in Python with
  GetAddedOrExplicitItems method.
- Renamed Append... methods on composition arc APIs (e.g. UsdReferences, 
  UsdInherits) to Add... and added a position argument to support new
  "append" and "prepend" operations. 

  Calling these functions with the default UsdListPositionTempDefault argument
  will author "add" operations, maintaining the previous behavior. We anticipate
  removing UsdListPositionTempDefault and replacing it with UsdListPositionFront
  so that "prepend" operations will be authored by default in 0.8.2. Users may 
  enable this behavior now by setting the `USD_AUTHOR_OLD_STYLE_ADD` environment
  variable to false.

- UsdStage now issues warnings for invalid layers it encounters instead of
  errors, which cause exceptions in Python.
- Code generation templates and schema.usda files used by usdGenSchema are 
  now installed as part of the build. Schemas can now use asset paths like
  "usdGeom/schema.usda" or "usdShade/schema.usda" instead of absolute paths
  to add installed schemas as sublayers. (Issue #158, #211)
- Improved USD scenegraph instancing to allow more sharing of assets with
  inherits or specializes arcs. In one large example, this decreased stage load
  time by ~60%, stage memory usage by ~65%, and time to first image in usdview 
  by ~20%.
- Several optimizations to reduce I/O operations for .usda and .usdc files.
- Add support for compressed structural sections in .usdc files. This can
  significantly decrease file sizes for files that are dominated by prim and
  property hierarchy; one production shading file decreased in size by ~94%,
  from 21 MB to 1.3 MB.

  Compressed files are marked as version 0.3.0 and are not readable by earlier 
  USD releases. To help with transition, USD will not write these compressed 
  files by default until a future release. Users may enable this feature now 
  by setting the `USD_WRITE_NEW_USDC_FILES_AS_VERSION` environment variable 
  to "0.3.0". We plan to add compression for geometry data and time samples
  in a future release.

- UsdUtilsExtractExternalReferences now checks for references to external files
  in property values and metadata.
- Increased precision for rotations attribute in UsdSkelPackedJointAnimation 
  schema to 32-bit.
- UsdGeomPrimvar now allows primvar names with arbitrarily-nested namespaces.
- Sizeable refactor in Hydra to support sprims more like rprims in anticipation 
  of future lights and material support.
- Hydra no longer syncs rprims that are not visible.
- Several performance and stability fixes to point instancer handling in Hydra.
- "Reload All Layers" in usdview will try not to reset the camera or timeline.
- Numerous other improvements to usdview.
- The Alembic reader now converts single samples for properties in .abc files
  to single time samples in USD, instead of default values.
- Updated required Katana version to Katana 2.5v1.
- Improved bounds computations for point instancers in Katana plugin
- Account for motion sample time overrides when computing bounding boxes in
  Katana plugin.
- Improved stage cache in Houdini plugin, which can have significantly
  better performance in some circumstances.
- Improved handling of instanced USD primitives in Houdini plugin.

### Deprecated
- UsdGeomFaceSetAPI and related API in usdShade and usdLux in favor of new 
  UsdGeomSubset schema.

### Removed
- UsdStage::Close.
- Camera zUp-related functionality
- Support for faceVaryingInterpolateBoundary in UsdGeomMesh schema.
  See faceVaryingLinearInterpolation instead.

### Fixed
- Bug in build_usd.py where specifying `--no-embree` did the opposite.
  (Issue #276)
- Bug in build_usd.py where specifying `--force-all` or `--force` on a
  Python dependency would cause the script to error out early. (Issue #263)
- Race condition between TfType consumers and TfType registry initialization.
- Composition bug where references with the same prim path and relative asset
  path would be considered duplicates even when anchoring location differed.
- Composition bug where payloads on arcs requiring ancestral opinions could
  result in errors.
- Change processing bug when removing sublayers specified by search path.
- Stack overflow crash when reading .usdc files due to excessive recursion.
- Possible crash in Hydra when using basis curves.
- Memory leak in Hydra task controller.
- Build issue for Alembic plugin with HDF5 support disabled when
  precompiled headers are enabled (which is the default on Windows).
- Several other bugs in Alembic reader.
- Performance issue in Katana plugin due to inefficiency in UsdShadeNodeGraph.

## [0.8.0] - 2017-07-29

### Added
- Added option to build_usd.py for building monolithic shared library
  and for building new sample Embree plugin.
- Added --mask option to usdcat, matching the --mask option in usdview.
- Added CPU-side external computation support to Hydra.
- Added Embree backend to serve as an example of how to add renderer 
  plugins to Hydra.
- Added camera gates to usdview.
- Added ability to Houdini plugin to set active state via usdactive 
  attribute and to write static data to default time via usdwritestatictopology,
  usdwritestaticprimvars, and usdwritestaticgeo attributes.
- Added UsdExportAttributes hda to Houdini plugin for setting primitive and 
  detail attributes which control various USD attributes or metadata.

### Changed
- Restored export of CMake targets from shared library builds.
- Asset paths in .usda files may now contain any printable character.
  (Issue #73)
- Legacy special behavior for variant sets named "standin" has been disabled
  by default.
- Interpolation is now applied to time samples from clips when no sample
  exists at a specified clip time.
- Removed deprecated UsdShadePShader schema.
- Enabled vertex primvar sharing in Hydra. Hydra can now use significantly 
  less GPU memory.
- Many internal performance improvements to Hydra.
- usdview HUD now shows the backend renderer plugin used by Hydra
- Wireframe drawing now ignores opacity.
- Katana plugin properly interprets schema-supported triangle subdivision rule 
  when meshes are read in and rendered.

### Fixed
- Fixed several issues in build_usd.py related to building dependencies.
  (Issue #225, #230, #234)
- Fixed bug where UsdGeomPrimvar::IsIndexed() would not work for attributes
  with only authored time samples. (Issue #238)
- Fixed small platform inconsistencies for Windows in Hydra.
- Fixed crash in Katana plugin when using point instancers that did not have
  scales or orientations specified. (Issue #239)
- Fixed issue in Houdini plugin where the "w" attribute was not converted
  to the "angularVelocities" attribute for point instancer prims.
	
## [0.7.6] - 2017-06-30

### Added
- Added `build_scripts/build_usd.py` for building USD and its dependencies.
- Added support for building static libraries or a single monolithic
  shared library. See [BUILDING.md](BUILDING.md#linker-options) for more
  details.
- Added support for color spaces to Usd. Color configuration and management 
  system can be specified on a UsdStage (via the stage's root layer), and 
  colorSpace metadata is available on any UsdAttribute.
- Added clip set functionality to Usd. This provides the ability to specify 
  multiple sets of value clips on the same prim, which allows users to compose 
  different sets of clips together. See UsdClipsAPI for more details.
- Added initial UsdLux schemas for representing interchangeable lights and 
  related concepts, and UsdRi schemas for Renderman-specific extensions. 
  UsdImaging/Hydra support will be coming in a future release.
- Added ability to specify smooth triangle subdivision scheme for catmullClark
  surfaces in UsdGeomMesh and imaging support in Hydra.
- Added backdrops for node layout description in UsdUI.
- Added support for sharing immutable primvar buffers to Hydra.
  This can greatly reduce the memory required on the GPU when displaying
  typical scenes. It is currently experimental and disabled by default. It
  can be enabled for testing with the environment variable
  `HD_ENABLE_SHARED_VERTEX_PRIMVAR`.
- Added support for uniform primvars for basis curves in Hydra.
- Added ability to Alembic plugin to control number of Ogawa streams used for 
  each opened archive via the environment variable `USD_ABC_NUM_OGAWA_STREAMS`,
  which defaults to 4.
- Added Katana plugin support for reading UsdLux lights.
- Added `--camera` command line argument to usdview to specify the initial 
  camera to use for viewing.
- Added display of instance index and (if authored) instance ID to rollover
  prim info in usdview. 
- Added initial version of Houdini plugin.

### Changed

- Removed unnecessary dependency on OpenImageIO binaries.
- Removed unnecessary dependency on boost::iostreams.
- Made HDF5 backend for Alembic plugin optional. HDF5 support is enabled by 
  default but may be disabled by specifying `PXR_ENABLE_HDF5_SUPPORT=FALSE`
  to CMake.
- Metadata fields for value clips feature in UsdStage (e.g. clipAssetPaths,
  clipTimes, etc.) have been deprecated in favor of the new clips metadata
  dictionary. Authoring APIs on UsdClipsAPI still write out the deprecated
  metadata unless the environment variable `USD_AUTHOR_LEGACY_CLIPS` is set 
  to 0. This will be disabled in a future release.
- When using value clips, Usd will now report time samples at each time 
  authored in the clip times metadata.
- Completed support for encoding UsdShade data using UsdAttribute connections.
  Authoring APIs still write out the old encoding, unless the environment 
  variable `USD_SHADE_WRITE_NEW_ENCODING` is set to 1. This will be enabled
  in a future release.
- Removed support for deprecated UsdShade schemas UsdShadeParameter and
  UsdShadeInterfaceAttribute, which have been superseded by UsdShadeInput.
- Removed deprecated UsdRiLookAPI, which has been replaced by UsdRiMaterialAPI.
- Removed deprecated Hydra scene delegate APIs.
- Significant refactoring and refinements to allow multiple backends to be
  plugged in to Hydra.
- UsdImaging now pushes GL_DEPTH_BUFFER_BIT to avoid any potential state
  pollution issues when integrating it with other renderers. 
- Improved error handling in Hydra for:
  - Invalid point instancer input
  - Inconsistent displayColor and displayOpacity primvars
  - Direct instances of imageable prims
- usdview more gracefully handles the situation where it doesn't get a
  valid GL context (e.g., due to limited resources on the GPU).
- Improved how edits are handled on assembly nodes in the Maya plugin.
- Improved UsdGeomPointInstancer support in the Katana plugin:
  - Overhauled methods for computing instance transforms and aggregate bounds. 
  - Backward motion and multi-sampled point instancer positions, orientations, 
    and scales are now supported.
  - Removed opArgs attributes that were used for configuring the reader's 
    behavior.
  - More robust primvar transfer to point instancer's Katana locations.
  - Restructured prototype building logic to preserve material bindings
    when creating prototype prims.
- Numerous changes and fixes for Mac and Windows ports.

### Fixed

- Fixed issue that caused IDEs and other tools to find headers in the build
  directories rather than the source directories.
- Fixed race condition in TfType.
- Fixed long-standing memory corruption bug in Pcp that surfaced when 
  building on MacOS with XCode 8.3.2.
- Fixed potential deadlocks in Usd and Pcp due to issues with TBB task group 
  isolation.
- Fixed bug where UsdStage::Flatten was not preserving attribute connections.
- Fixed infinite loop on glGetError in the presence of an invalid GL context.
  (Issue #198)
- Fixed build issues that caused the Maya plugin to be unusable after building
  on MacOS.

## [0.7.5] - 2017-05-01

C++ namespaces are now enabled by default. The `PXR_ENABLE_NAMESPACES` CMake
option may be used to disable namespaces if needed.

This release adds initial experimental support for building the USD core
libraries on Windows.

### Added
- Added ability to build doxygen documentation. See
  [BUILDING.md](BUILDING.md#documentation) for more details.
- Added support for pre-compiled headers. By default, this is disabled
  for Linux and Mac builds and enabled for Windows builds. This may be
  configured with the `PXR_ENABLE_PRECOMPILED_HEADERS` CMake option.  
- Added many unit tests for core libraries
- Added UsdStage::Save and UsdStage::SaveSessionLayers
- Added attribute connection feature that allows consumers to describe
  connections between an attribute and other prims and properties.
- Added instance proxy feature that allows consumers to interact with
  objects on a UsdStage as if scenegraph instancing were not in use while
  retaining the performance benefits of instancing.
- Plugins providing Boundable schema types can now register functions for
  computing extents. This allows code in the USD core to compute extents for
  prims with types provided by external schemas.
- Added support for specializes arcs to usdShade.
- Added UsdUISceneGraphPrimAPI for representing prim display properties.
- Added `HD_DISABLE_TINY_PRIM_CULLING` flag for `TF_DEBUG` to make it easier
  to turn off tiny prim culling for debugging.
- Added support for generic metadata to GLSLFX, allowing hardware shaders to
  pass information to downstream rendering code.
- Added ability to adjust basic material properties in usdview.
- Plugins can now register MayaPrimWriter subclasses for exporting Maya 
  nodes to USD prims.
- Added ability to override default motion data (sample times, current time, 
  shutter open/close) on a per-scope basis in Katana plugin. Users can author
  these overrides by modifying the global graph state, then decide to use
  the default motion values with or without these overrides applied.

### Changed
- Removed OpenEXR dependency from core libraries. Note that OpenEXR is still
  required for imaging.
- Made Ptex dependency optional. It is only required if Ptex support for
  imaging is enabled. This is on by default, but can be disabled by specifying
  `PXR_ENABLE_PTEX_SUPPORT=FALSE` to CMake.
- Cleaned up and expanded doxygen documentation:
  - Added documentation for value clips and scenegraph instancing USD features.
  - Enabled XML generation for external tools
  - Fixed invalid tags and formatting in several places
- UsdTreeIterator has been replaced by UsdPrimRange, which provides 
  container-like semantics in C++ (e.g., the ability to use them in range-based
  for loops).
- Removed UsdPrim::GetPayload API
- UsdRelationship and UsdAttribute will no longer forward target/connection
  paths that point to objects within instances to objects in master prims.
  Users can use the new instance proxy functionality to work with these paths
  instead.
- Relationships belonging to prims in instances that point to the root of the
  instance no longer cause errors.
- Value clip metadata can now be sparsely overridden across composition arcs.
- Deprecated shading property schemas UsdShadeParameter and 
  UsdShadeInterfaceAttribute. These are replaced by UsdShadeInput, which can
  represent both input parameters on shaders and interface inputs on node
  graphs.
- The `--compose` command line parameter for usddiff is now `--flatten`
- Numerous cleanup changes for Hydra API. In particular:
  - HdEngine::Draw has been retired in favor of HdEngine::Execute.
  - HdSceneDelegate::IsInCollection has been deprecated in favor of render-tag
    based API.
- Meshes with subdivisionScheme = none will no longer be bilinearly subdivided.
- usdview now displays prim hierarchies beneath instances inline in the 
  browser. The "Jump to Master" command has been removed in favor of this
  new functionality.
- The default specular response in usdview has been reduced by a factor of 5.
- The Maya plugin now excludes attributes during import if they are tagged
  with customData specifying them as generated.
- Numerous changes for ongoing Mac and Windows port efforts.
- Changed scoping of built-out point instancer prototypes in Katana plugin
  so that their hierarchy more closely matches the original USD hierarchy.

### Fixed
- Added workaround to avoid redefined "_XOPEN_SOURCE" and "_POSIX_C_SOURCE" 
  macro warnings due to Python includes on Linux. (Issue #1)
- Fixed issue where code would be generated directly into the install location 
  when running cmake, interfering with the use of make's DESTDIR functionality.
  (Issue #84)
- Fixed memory leak when converting Python tuples to C++ GfVec objects.
- Fixed thread-safety issue with `PCP_PRIM_INDEX` and `PCP_PRIM_INDEX_GRAPHS`
  `TF_DEBUG` flags. (Issue #157)
- Fixed invalid memory access bug in Pcp
- Fixed memory leak when saving .usdc files.
- Fixed bug with removing an attribute's last time sample in a .usdc file.
- Fixed bug where instance prims with locally-defined variants would incorrectly
  share the same master prim.
- Reader-writer locks are now used for various registry to improve performance.
- Improved speed of adding an empty sublayer to an opened stage. In one large
  test case, time to add an empty sublayer went from ~30 seconds to ~5 seconds.
- Fixed issues with opening .usda files and files larger than 4GB on Windows.
  (Issue #189)
- Fixed backwards compatibility issues with UsdShadeInput and 
  UsdShadeConnectableAPI.
- Memory footprint has been significantly reduced in Hydra's adjacency tables
  for subdivs that contain vertices of high valence.
- Fixed crash in imaging due to invalid textures.
- Fixed shadow banding artifacts when using vertex color with basis curves.
- Fixed buffer overrun when using GPU smooth normals.
- Fixed issue in Maya plugin where multiple assemblies that reference the
  same file might all be affected by the edits of one particular assembly 
  when viewing them via a proxy.
- Fixed issue in Maya plugin where path resolution was being done by the
  plugin itself rather than deferring to Usd and Sdf.

## [0.7.4] - 2017-03-03

USD now supports C++ namespaces. They are disabled by default in this release
to ease transition, but we anticipate enabling them by default in the next 
release. 

Specify the `PXR_ENABLE_NAMESPACES` CMake option to enable namespaces.
See documentation in [BUILDING.md](BUILDING.md#c-namespace-configuration) for more details.

### Added
- Added GfHalf type to represent half-precision numeric values. This type 
  is currently an alias to the "half" type supplied by the ilmbase library 
  USD is built against. This will be changed in an upcoming release to point 
  to a version of "half" that is included in the USD codebase, which will
  allow us to remove the USD core's dependency on ilmbase.
- Added UsdShadeInput class to represent shader or NodeGraph input.
  These are encoded as attributes in the "inputs:" namespace. By default, 
  this encoding will not be written out via UsdShadeConnectableAPI unless 
  the 'USD_SHADE_WRITE_NEW_ENCODING' environment variable is set.
- Added "Composition" tab to usdview that allows users to inspect the 
  composition structure of a selected prim.
- Added tests for Hdx. These tests are currently not run as part of the unit 
  test suite, but are being included for users to try on their platforms and 
  to serve as example code.
- Added icons for the USD assemblies in Maya.
- Added initial implementation of Katana plugin for reading 
  UsdGeomPointInstancer locations. 

### Changed
- CMake module now additionally looks for the pyside-uic binary under the name 
  pyside-uic-2.7 to accommodate package managers on OSX.
- Removed GLUT dependency.
- Removed double-conversion dependency.
- Modified all uses of "half" type from ilmbase to use new GfHalf type.
- Renamed UsdShadeSubgraph to UsdShadeNodeGraph to conform with final
  MaterialX terminology.
- Numerous changes for in-progress work on refactoring Hydra to support render 
  delegates.
- Updated UI in usdview to display legends for text coloring in collapsible 
  panes and to include more information.
- The import UI in the Maya plugin now enables reading of anim data by default.
- Updated API in Maya plugin that referred to "look" to "material".
- Numerous changes for ongoing Mac and Windows porting efforts.

### Fixed
- Fixed several issues when building with C++ namespaces enabled.
- Fixed bug with selection highlighting for instanced prims in usdview.
- Fixed crash that occurred when an invalid color primvar was encountered while
  using usdview's "simple" renderer.
- Fixed issue with TF_REGISTRY_DEFINE* macros that caused build failures
  for the Maya plugin on OSX. (Issue #162)

## [0.7.3] - 2017-02-05

### Added
- Added support for RelWithDebInfo and MinSizeRel release types.
- Added initial support for C++ namespaces. This feature is 
  currently experimental but can be enabled by specifying the 
  `PXR_ENABLE_NAMESPACES` option to CMake. See documentation in
  BUILDING.md for more details.
- Added population masking to UsdStage. 
  - Consumers can specify what parts of a stage to populate and use
    to reduce resources used by the stage.
  - usdview now has a --mask option allowing users to view just the
    specified portion of a stage.
- Added UsdPrim API for collecting relationship targets authored 
  in a given prim subtree.
- Added UsdShade API to allow creating and connecting outputs
  on subgraphs and shaders instead of terminals.
- Added support for bool shader parameters in Hydra. (Issue #104)
- Added ability to independently toggle display of geometry with
  purpose=proxy in usdview.
- Added initial set of unit tests for pxrUsd library in the Maya plugin.
- The Maya plugin now supports multi-sampling of frames during export.
- Attributes in Maya may now be tagged to be converted from double
  to single precision during export.
- Alembic tagging for attributes in Maya are now respected during 
  export. This includes support for primvars and custom prefixes.
- Added support for playing back animation in assemblies via Hydra
  when the Playback representation is activated in Maya.
- Added support for reading material references in Katana plugin.

### Changed
- CMake will no longer look for X11 on OSX. (Issue #72)
- The build system now uses relative paths for baking in plugin
  search paths, allowing for relocatable builds as long as all
  build products are moved together as one unit.
- Removed hard-coded /usr/local/share directory from plugin search path.
- Optimized creation of prim specs in Sdf. Creating 100k prim specs 
  previously took 190s, it now takes 0.9s.
- SdfPath::GetVariantSelection now returns a variant selection only
  for variant selection paths.
- UsdStage no longer issues an error if requested to unload a path that
  does not identify an unloadable object.
- Changed API on UsdInherits, UsdReferences, UsdRelationship,
  UsdSpecializes, UsdVariantSet, and UsdVariantSets for clarity.
- Hydra GPU compute settings have been consolidated under a single
  HD_ENABLE_GPU_COMPUTE environment setting which is enabled by
  default if the OpenSubdiv being used supports the GLSL compute kernel.
- Numerous changes for in-progress work on refactoring Hydra to
  support render delegates.
- Changed 'Display' menu in usdview to 'Display Purposes...' and menu
  items to match USD terminology.
- Updated required Maya version to Maya 2016 EXT2 SP2.
- Normals are now emitted by default when exporting polygonal meshes in Maya.
- Katana plugin now supports deactivating prims directly on
  UsdStage for improved efficiency.
- Continued work on deprecating UsdShadeLook in favor of UsdShadeMaterial.
- Numerous changes for ongoing Mac and Windows porting efforts.
- Changed coding style to use symbol-like logical operators
  instead of the keyword-like form (e.g., '&&' instead of 'and').
- Various cleanup changes to fix comments, compiler warnings, and
  to remove unused/old code.

### Fixed
- Fixed composition bug where nested variants with the same name
  were composed incorrectly.
- Fixed composition bug where variant selections from classes
  were not being applied in certain cases. (Issue #156)
- Fixed .usda file output to write out floating point values
  using the correct precision and to use exponential representation
  for values greater than 1e15 (instead of 1e21) to avoid parsing
  issues.
- Fixed bug where negative double values that could be represented as
  floats were not stored optimally in .usdc files.
- Fixed bug where UsdPrim::Has/GetProperty would return incorrect results.
- Fixed bug where UsdObject::GetMetadata would return incorrect results
  for dictionary-valued metadata in certain cases.
- Fixed bug where reading certain .usdc files while forcing single-threaded
  processing via PXR_WORK_THREAD_LIMIT would lead to a stack overflow.
- Fixed missing garbage collection for shader and texture resource
  registries in Hydra.
- Several fixes for nested instancing support in Hydra (native
  USD instances containing other instances or point instancers, etc.)
- Fixed "Jump to Bound Material" in "Pick Models" selection mode in usdview.
- Fixed bug where USD assemblies would not be drawn in Maya under VP2.0.
- Workaround for performance issue when drawing proxies in Katana plugin.
- Fixed issue causing USD Alembic plugin to fail to build with
  Alembic 1.7. (Issue #106)
- Various other bug fixes and performance improvements.

## [0.7.2] - 2016-12-02

### Added
- Added ability to apply a custom prefix to shared library names
  by specifying the `PXR_LIB_PREFIX` option to CMake.
- Added ability to disable tests by using the `PXR_BUILD_TESTS` option
  with CMake.
- usddiff can now diff two directories containing USD files.
- Value clips on a prim may now be specified using 'template' clip
  metadata. This is a more compact representation for simple cases
  where each value clip corresponds to a single time code.
- Better support for non-file-backed asset resolution
  - Made ArDefaultResolver public, so that subclasses can layer
    behavior on top of it.
  - Added ArResolver API for retrieving files from data store when
    needed.
- Initial version of UsdGeomPointInstancer schema and preliminary
  support in usdImaging.
- pxrUsdReferenceAssemblies in Maya can now import animation from a USD scene.
  See http://openusd.org/docs/Maya-USD-Plugins.html#MayaUSDPlugins-ImportingasAssemblies 
  for details. 
- Core USD metadata (e.g. hidden, instanceable, kind) now roundtrips through 
  Maya, stored as "USD_XXX" attributes on corresponding Maya nodes.

### Changed
- Removed dependency on Qt. Note that PySide is still a dependency for 
  usdview.
  - Removed imaging/glfq library as part of this work.
- Modified variant behavior in composition:
  - Variants may now be nested within other variants in scene description.
    Nested variants may be authored by using nested UsdEditContext objects
    returned by UsdVariantSet::GetVariantEditContext.
  - Weaker variants may now introduce variant selections that affect
    stronger variants. Previously, these selections would be ignored 
    and the variant fallbacks would be used instead.
- Optimized .usdc file format performance in certain cases:
  - Output is buffered in memory to improve write times for layers 
    containing many nested dictionaries. In one such example, wall-clock
    time improved by ~64% and system time improved by 89%.
  - Time samples are now written out grouped by time to improve read 
    performance for frame-by-frame access patterns.
- Several optimizations to improve USD scenegraph authoring and composition 
  speed and reduce memory consumption. In some use cases, we observed:
  - ~5-7x less memory consumed by Pcp dependency tracking structures
  - ~40% less time spent to author large stages
- Exporting USD from the Maya Export window now produces binary .usd
  files by default instead of .usda files.

### Fixed
- Fixed bug where edits to a layer opened in Maya would persist when
  reopening that layer in a new scene.
- Fixed issue where exporting USD from the Maya Export window would
  produce files ending with ".usda", even if a different format
  was specified. The exporter should now respect any extension that
  is entered, so long as the "Default file extensions" option is
  turned off.
- Fixed several issues with example plugins being improperly built, making
  them unusuable, and missing functionality.
- Various other bug fixes and performance improvements.

## [0.7.1] - 2016-09-21

### Added
- UsdMaterial schema for shading, intended to replace UsdLook. Also added
  support for this new schema to Hydra.
- Initial version of UsdUI schema library, intended for encoding GUI 
  information on USD prims.
- Parallel teardown of some data members in UsdStage, speeding up overall
  teardown by ~2x.
- Support for packed vertex normals to Hydra, reducing GPU memory consumption
  by 20-30% in some cases.
- Ability to compare two composed stages to usddiff by specifying the
  "--compose" or "-c" options.
- Support for soft-selection for collapsed USD assemblies in Maya.
- Support for exporting color sets and UV sets as indexed primvars from Maya.

### Changed
- Refactored Hydra libraries to move higher-level concepts out of the core
  hd library and into hdx.
- Removed use of opensubdiv3/ include path from imaging code in favor of
  standard opensubdiv/ include.
- Modified UsdStage to automatically load newly-discovered payloads if
  their nearest ancestor's payload was also loaded. For example, consumers
  will no longer have to explicitly call UsdStage::Load to ensure payloads
  are loaded when switching variants on a prim, so long as their nearest
  ancestor is also loaded.
- Refactoring and other changes to help with Mac and Windows ports.
- Updated doxygen and other documentation.

### Fixed
- Fixed issue that caused Alembic plugin (usdAbc) to be misconfigured at
  build time, which required users to manually update its plugInfo.json
  and set an environment variable at runtime to make it work. This plugin
  is now installed to $PREFIX/plugin/usd/ and requires no additional
  steps to use once it has been built.
- Fixed issue with .usdc files that resulted in corrupted files on Windows.
  The file structure was changed, so the .usdc version has been bumped
  from 0.0.1 to 0.1.0. USD will continue to write 0.0.1 files by default,
  but will begin writing 0.1.0 files in the near future.

  Users may choose to write files with the new version immediately
  by setting the environment variable `USD_WRITE_NEW_USDC_FILES_AS_VERSION`
  to "0.1.0".

  Note that 0.0.1 files are still readable using this release, 
  except for those that have been generated on Windows using 0.7.0. 
  Early testers on Windows will need to regenerate those files
  with this release.
- Fixed issue that caused usdGenSchema to generate files that could
  not be compiled.
- Added a workaround for TBB-related issue in Maya that caused hangs when 
  using the USD Maya plugin. This can be enabled at build time by 
  specifying the `PXR_MAYA_TBB_BUG_WORKAROUND` option to CMake.
- Various other bug fixes and performance improvements.

## [0.7.0] - 2016-08-01

Initial release<|MERGE_RESOLUTION|>--- conflicted
+++ resolved
@@ -1,7 +1,5 @@
 # Change Log
 
-<<<<<<< HEAD
-=======
 ## [18.09] - 2018-08-07
 
 This release includes several major new features and changes, including:
@@ -236,7 +234,6 @@
   - Fixed several display and update issues with treeview panel.
   - Fixed bug in batched loading of masked prims.
 
->>>>>>> d43a8175
 ## [0.8.5a] - 2018-05-21
 
 ### Fixed
